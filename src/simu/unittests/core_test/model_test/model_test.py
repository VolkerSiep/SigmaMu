"""Unit tests related to the model class"""

from pytest import raises

from simu.core.utilities import SymbolQuantity
from simu.core.utilities.errors import DataFlowError, DimensionalityError

from .models import *


def test_parameters_update(caplog):
    caplog.set_level(logging.DEBUG)
    with ParameterTestModel.proxy() as proxy:
        proxy.parameters.update("width", 2, "m")
    assert "area = (length*width) m ** 2" in caplog.text
    assert "width" in proxy.parameters.free
    assert "length" in proxy.parameters.free


def test_parameters_provide():
    width = SymbolQuantity("width", "m")
    with ParameterTestModel.proxy() as proxy:
        proxy.parameters.provide(width=width)
    assert "width" not in proxy.parameters.free
    assert "length" in proxy.parameters.free


def test_parameter_error():
    with raises(KeyError) as err:
        with ParameterTestModel.proxy("Peter") as proxy:
            proxy.parameters.update("Hansi", 2, "m")
    assert "Parameter 'Hansi' not defined in 'Peter'" in str(err)


def test_parameter_missing():
    with raises(DataFlowError) as err:
        with ParameterTestModel.proxy("Peter"):
            pass
    assert "Model 'Peter' has unresolved parameters: 'width'" in str(err.value)


def test_parameter_double():
    width = SymbolQuantity("width", "m")
    with ParameterTestModel.proxy("Peter") as proxy:
        proxy.parameters.provide(width=width)
        with raises(KeyError) as err:
            proxy.parameters.update("width", 2, "m")
    assert "Parameter 'width' already provided in 'Peter'" in str(err.value)


def test_parameter_incompatible():
    temperature = SymbolQuantity("temperature", "K")
    with ParameterTestModel.proxy("Peter") as proxy:
        with raises(DimensionalityError):
            proxy.parameters.provide(width=temperature)
        with raises(DimensionalityError):
            proxy.parameters.update("width", 100, "K")
        proxy.parameters.update("width", 100, "cm")


def test_parameters_access():
    with PropertyTestModel.proxy() as proxy:
        pass
    area = proxy.properties["area"]
    assert f"{area:~}" == "sq(length) m ** 2"


def test_parameters_access_too_early():
    with PropertyTestModel.proxy() as proxy:
        with raises(DataFlowError):
            _ = proxy.properties["area"]


def test_parameters_dont_define():
    model = PropertyTestModel()
    model.define = lambda: None
    with raises(DataFlowError):
        with model.create_proxy():
            pass


def test_parameters_define_other():
    model = PropertyTestModel()

    def mydef():
        """replace define"""
        model.properties["area"] = model.parameters["length"]

    model.define = mydef
    with raises(DimensionalityError):
        with model.create_proxy():
            pass


def test_hierarchy():
    """Test evaluating a simple hierarchicals model with just parameters and
    properties"""
    proxy = HierarchyTestModel.top()
    volume = proxy.properties["volume"]
    assert f"{volume:~}" == "(sq(length)*depth) cm * m ** 2"


def test_hierarchy2():
    """Test evaluating a simple hierarchicals model with just parameters and
    properties"""
    proxy = HierarchyTestModel2.top()
    volume = proxy.properties["volume"]
    assert f"{volume:~}" == "(depth*sq((2*radius))) cm ** 3"


def test_material():
    material = TEST_MATERIAL.create_flow()

    with MaterialTestModel().create_proxy() as model:
        assert "inlet" in model.materials
        model.materials.connect("inlet", material)


def test_wrong_material():
    material = define_a_material({"KMnO4"}).create_flow()
    with raises(ValueError) as err:
        with MaterialTestModel().create_proxy() as model:
            model.materials.connect("inlet", material)
    assert "incompatible" in str(err)


def test_material_reuse_def():
    material = TEST_MATERIAL.create_flow()

    with MaterialTestModel2().create_proxy() as model:
        assert "inlet" in model.materials
        model.materials.connect("inlet", material)


<<<<<<< HEAD
def test_residual_def():
    proxy = ResidualTestModel().top()
=======
def test_residual():
    with ResidualTestModel().create_proxy() as model:
        pass
    res = model.residuals["Hubert"]
    assert f"{res.value:~}" == "Hubert K"
>>>>>>> 028dd321
<|MERGE_RESOLUTION|>--- conflicted
+++ resolved
@@ -132,13 +132,12 @@
         model.materials.connect("inlet", material)
 
 
-<<<<<<< HEAD
 def test_residual_def():
     proxy = ResidualTestModel().top()
-=======
+
+
 def test_residual():
-    with ResidualTestModel().create_proxy() as model:
+    with ResidualTestModel2().create_proxy() as model:
         pass
     res = model.residuals["Hubert"]
-    assert f"{res.value:~}" == "Hubert K"
->>>>>>> 028dd321
+    assert f"{res.value:~}" == "Hubert K"