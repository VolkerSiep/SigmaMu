--- conflicted
+++ resolved
@@ -4,6 +4,7 @@
 from ..utilities.quantity import Quantity
 from ..utilities.types import Map
 from ..utilities.errors import DimensionalityError
+
 
 @dataclass
 class Residual:
@@ -12,16 +13,11 @@
     tolerance: Quantity
 
 
-<<<<<<< HEAD
 ResidualProxy = Map[Residual]
 
 
 class ResidualHandler(ResidualProxy):
     """This class, being instanciated as the :attr:`Model.residuals` attribute,
-=======
-class ResidualHandler(Map[Residual]):
-    """This class, being instantiated as the :attr:`Model.residuals` attribute,
->>>>>>> 973a6550
     allows to define residuals, i.e. process constraints."""
 
     def __init__(self):
@@ -38,18 +34,13 @@
             msg = f"Incompatible tolerance unit in residual {name}"
             raise DimensionalityError(residual.units, tol_unit, extra_msg=msg)
 
-<<<<<<< HEAD
         # eliminate impact of offset in units like degC and barg
         tolerance = Quantity(tol, tol_unit) - Quantity(0.0, tol_unit)
-=======
-        tolerance = Quantity(tol, tol_unit)
->>>>>>> 973a6550
         self.__residuals[name] = Residual(residual, tolerance)
 
     def __getitem__(self, key: str) -> Residual:
         return self.__residuals[key]
 
-<<<<<<< HEAD
     def __len__(self) -> int:
         return len(self.__residuals)
 
@@ -58,12 +49,4 @@
 
     def create_proxy(self) -> ResidualProxy:
         """Create a proxy object"""
-        return self
-=======
-    def __len__(self):
-        return len(self.__residuals)
-
-    def __iter__(self):
-        return iter(self.__residuals)
-
->>>>>>> 973a6550
+        return self