--- conflicted
+++ resolved
@@ -16,13 +16,8 @@
 ResidualProxy = Map[Residual]
 
 
-<<<<<<< HEAD
-class ResidualHandler(Map[Residual]):
+class ResidualHandler(ResidualProxy):
     """This class, being instantiated as the :attr:`Model.residuals` attribute,
-=======
-class ResidualHandler(ResidualProxy):
-    """This class, being instanciated as the :attr:`Model.residuals` attribute,
->>>>>>> 028dd321
     allows to define residuals, i.e. process constraints."""
 
     def __init__(self):
@@ -53,10 +48,5 @@
         return iter(self.__residuals)
 
     def create_proxy(self) -> ResidualProxy:
-<<<<<<< HEAD
-        return self
-
-=======
         """Create a proxy object"""
-        return self
->>>>>>> 028dd321
+        return self